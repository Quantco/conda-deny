[package]
name = "conda-deny"
description = "A CLI tool to check your project's dependencies for license compliance."
version = "0.3.3"
edition = "2021"

[features]
default = ["native-tls"]
native-tls = [
    "reqwest/native-tls",
    "reqwest/native-tls-alpn",
]
rustls-tls = [
    "reqwest/rustls-tls",
    "reqwest/rustls-tls-native-roots",
]

# See more keys and their definitions at https://doc.rust-lang.org/cargo/reference/manifest.html

[dependencies]
clap = { version = "4.5", features = ["derive"] }
serde = { version = "1.0.217", features = ["derive"] }
serde_json = "1.0.138"
toml = "0.8.19"
tokio = { version = "1.43.0", features = ["full"] }
reqwest = { version = "0.12.12", default-features = false, features = ["http2"] }
serde_yaml = "0.9.34"
regex = "1.11.1"
spdx = "0.10.8"
colored = "3.0.0"
async-trait = "0.1.86"
rattler_conda_types = "0.29.5"
rattler_lock = "0.22.34"
<<<<<<< HEAD
anyhow = "1.0.94"
clap-verbosity-flag = "3.0.1"
env_logger = "0.11.5"
log = "0.4.22"
tempfile = "3.16.0"
=======
anyhow = "1.0.95"
clap-verbosity-flag = "3.0.2"
env_logger = "0.11.6"
log = "0.4.25"
>>>>>>> 9e4f0c3d

[dev-dependencies]
assert_cmd = "2.0.14"
predicates = "3.1.3"
serial_test = "3.2.0"
rstest = "0.24.0"<|MERGE_RESOLUTION|>--- conflicted
+++ resolved
@@ -31,18 +31,11 @@
 async-trait = "0.1.86"
 rattler_conda_types = "0.29.5"
 rattler_lock = "0.22.34"
-<<<<<<< HEAD
-anyhow = "1.0.94"
-clap-verbosity-flag = "3.0.1"
-env_logger = "0.11.5"
-log = "0.4.22"
-tempfile = "3.16.0"
-=======
 anyhow = "1.0.95"
 clap-verbosity-flag = "3.0.2"
 env_logger = "0.11.6"
 log = "0.4.25"
->>>>>>> 9e4f0c3d
+tempfile = "3.16.0"
 
 [dev-dependencies]
 assert_cmd = "2.0.14"
